export const ClientsConfig:any = [
    "MCP_CLIENT_OPENAI",
    "MCP_CLIENT_AZURE_AI",
    "MCP_CLIENT_GEMINI",
    // "CLAUDE",
]

export const ServersConfig: any = [
  {
    server_name: "WORDPRESS",
    server_features_and_capability: "WORDPRESS",
    path: "build/index.js", // WordPress build
  },
  {
    server_name: "PINTEREST", // Pinterest build
    server_features_and_capability: "PINTEREST",
    path: "build/index.js", // same structure
  },
  {
    server_name: "WAYBACK",
    server_features_and_capability: "WAYBACK",
    path: "build/index.js", // Wayback Machine build
  },
  {
<<<<<<< HEAD
    server_name: "OMNISEARCH",
    server_features_and_capability: "OMNISEARCH - Unified access to multiple search providers and AI tools (Tavily, Brave, Kagi, Perplexity, Jina AI, Firecrawl)",
    path: "build/index.js", // Omnisearch build
=======
    server_name: "CODE-RESEARCH",
    server_features_and_capability: "CODE-RESEARCH",
    path: "build/index.js", // CODE-RESEARCH build
  },
  {
    server_name: "BIGGO",
    server_features_and_capability: "BIGGO",
    path: "build/index.js", // BigGo build
>>>>>>> 399047a2
  }
];
<|MERGE_RESOLUTION|>--- conflicted
+++ resolved
@@ -11,7 +11,7 @@
     server_features_and_capability: "WORDPRESS",
     path: "build/index.js", // WordPress build
   },
-  {
+  {n
     server_name: "PINTEREST", // Pinterest build
     server_features_and_capability: "PINTEREST",
     path: "build/index.js", // same structure
@@ -22,11 +22,10 @@
     path: "build/index.js", // Wayback Machine build
   },
   {
-<<<<<<< HEAD
     server_name: "OMNISEARCH",
     server_features_and_capability: "OMNISEARCH - Unified access to multiple search providers and AI tools (Tavily, Brave, Kagi, Perplexity, Jina AI, Firecrawl)",
     path: "build/index.js", // Omnisearch build
-=======
+  },
     server_name: "CODE-RESEARCH",
     server_features_and_capability: "CODE-RESEARCH",
     path: "build/index.js", // CODE-RESEARCH build
@@ -35,6 +34,6 @@
     server_name: "BIGGO",
     server_features_and_capability: "BIGGO",
     path: "build/index.js", // BigGo build
->>>>>>> 399047a2
+
   }
 ];
